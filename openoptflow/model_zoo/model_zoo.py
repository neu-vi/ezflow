--- conflicted
+++ resolved
@@ -10,11 +10,8 @@
         "RAFT_SMALL": "raft_small.yaml",
         "DICL": "dicl.yaml",
         "PWCNet": "pwcnet.yaml",
-<<<<<<< HEAD
         "VCN": "vcn.yaml",
-=======
         "FlowNetS": "flownet_s.yaml",
->>>>>>> 91370d27
     }
 
     @staticmethod
