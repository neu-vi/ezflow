<<<<<<< HEAD
from .conv3d import Convolution3DJointFusion
=======
from .operators import *
from .soft_projection import *
>>>>>>> 7f5973bd
<|MERGE_RESOLUTION|>--- conflicted
+++ resolved
@@ -1,6 +1,2 @@
-<<<<<<< HEAD
-from .conv3d import Convolution3DJointFusion
-=======
 from .operators import *
-from .soft_projection import *
->>>>>>> 7f5973bd
+from .soft_projection import *