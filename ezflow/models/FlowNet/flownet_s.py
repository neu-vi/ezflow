--- conflicted
+++ resolved
@@ -16,11 +16,7 @@
 
     Parameters
     ----------
-<<<<<<< HEAD
-    cfg : CfgNode
-=======
     cfg : :class:`CfgNode`
->>>>>>> ec66aea8
         Configuration for the model
     """
 
