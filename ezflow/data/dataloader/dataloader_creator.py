--- conflicted
+++ resolved
@@ -54,7 +54,6 @@
         self.append_valid_mask = append_valid_mask
         self.is_prediction = is_prediction
 
-<<<<<<< HEAD
         if distributed:
             assert (
                 world_size is not None and rank is not None
@@ -64,10 +63,7 @@
         self.world_size = world_size
         self.rank = rank
 
-    def add_flying_chairs(self, root_dir, split="training", augment=True, **kwargs):
-=======
     def add_FlyingChairs(self, root_dir, split="training", augment=True, **kwargs):
->>>>>>> 65d934c6
         """
         Adds the Flying Chairs dataset to the DataloaderCreator object.
 
