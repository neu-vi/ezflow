--- conflicted
+++ resolved
@@ -173,10 +173,6 @@
                 best_model = self._save_best_model(
                     best_model, new_avg_val_loss, new_avg_val_metric
                 )
-<<<<<<< HEAD
-=======
-                target = target / self.cfg.TARGET_SCALE_FACTOR
->>>>>>> 79cdcdd3
 
             if epoch % self.cfg.CKPT_INTERVAL == 0 and self._is_main_process():
                 self._save_checkpoints("epoch", epoch)
