<<<<<<< HEAD
# This workflow will install Python dependencies, run tests and lint with a variety of Python versions
# For more information see: https://help.github.com/actions/language-and-framework-guides/using-python-with-github-actions

=======
>>>>>>> 7f5973bd
name: Build

on:
  push:
    branches: [ main ]
  pull_request:
    branches: [ main ]

jobs:
  build:

    runs-on: ubuntu-latest
    strategy:
      fail-fast: false
      matrix:
        python-version: [3.7]

    steps:
    - uses: actions/checkout@v2
    - name: Set up Python ${{ matrix.python-version }}
      uses: actions/setup-python@v2
      with:
        python-version: ${{ matrix.python-version }}
    - name: Install dependencies
      run: |
        python -m pip install --upgrade pip
        python -m pip install black pytest
        if [ -f requirements.txt ]; then pip install -r requirements.txt; fi
        pip install build
    - name: Build package
      run: python -m build
    - name: Test with pytest
      run: |
        pytest<|MERGE_RESOLUTION|>--- conflicted
+++ resolved
@@ -1,9 +1,3 @@
-<<<<<<< HEAD
-# This workflow will install Python dependencies, run tests and lint with a variety of Python versions
-# For more information see: https://help.github.com/actions/language-and-framework-guides/using-python-with-github-actions
-
-=======
->>>>>>> 7f5973bd
 name: Build
 
 on:
