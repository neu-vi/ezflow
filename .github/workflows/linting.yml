--- conflicted
+++ resolved
@@ -30,13 +30,5 @@
         python -m pip install pre-commit
         if [ -f requirements.txt ]; then pip install -r requirements.txt; fi
 
-<<<<<<< HEAD
     - name: Run pre-commit hooks
-      uses: pre-commit/action@v3.0.0
-=======
-    # - name: Run pre-commit hooks
-    #   run: |
-    #     ls 
-    #     pre-commit install
-    #     pre-commit run -a
->>>>>>> 0488cc0f
+      uses: pre-commit/action@v3.0.0