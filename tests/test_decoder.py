import torch

from ezflow.decoder import DECODER_REGISTRY

cost = torch.randn(2, 81, 32, 32)


def test_ConvDecoder():

    decoder = DECODER_REGISTRY.get("ConvDecoder")(concat_channels=81)
    flow, _ = decoder(cost)
    assert flow.shape[1] == 2

    decoder = DECODER_REGISTRY.get("ConvDecoder")(config=[81, 128, 64, 32])
    flow, _ = decoder(cost)
    assert flow.shape[1] == 2

    decoder = DECODER_REGISTRY.get("ConvDecoder")(config=[81, 128, 64], to_flow=False)
    flow, _ = decoder(cost)
    assert flow.shape[1] == 64

    del decoder, flow


def test_SeparableConv4D():

    inp = torch.randn(2, 2, 2, 2, 2, 2)
<<<<<<< HEAD
    DECODER_fn = DECODER_REGISTRY.get("SeparableConv4D")(2, 4)
    _ = DECODER_fn(inp)

    del DECODER_fn, inp
=======
    decoder = DECODER_REGISTRY.get("SeparableConv4D")(2, 4)
    _ = decoder(inp)

    del decoder, inp
>>>>>>> 2537313c


def test_Butterfly4D():

    inp = torch.randn(2, 2, 2, 2, 2, 2)
<<<<<<< HEAD
    DECODER_fn = DECODER_REGISTRY.get("Butterfly4D")(2, 4)
    _ = DECODER_fn(inp)

    del DECODER_fn, inp
=======
    decoder = DECODER_REGISTRY.get("Butterfly4D")(2, 4)
    _ = decoder(inp)

    del decoder, inp
>>>>>>> 2537313c


def test_SoftArg2DFlowRegression():

    decoder = DECODER_REGISTRY.get("SoftArg2DFlowRegression")()
    cost = torch.randn([2, 1, 7, 7, 4, 4])
    flow = decoder(cost)
    assert flow.shape[1] == 2

    del decoder, flow


# def test_Soft4DFlowRegression():

#     decoder = DECODER_REGISTRY.get("Soft4DFlowRegression")(size=(1, 4, 4))
#     cost = torch.randn(2, 16, 16, 4, 4)
#     flow = decoder(cost)
#     assert flow.shape[1] == 2

#     del decoder, flow<|MERGE_RESOLUTION|>--- conflicted
+++ resolved
@@ -25,33 +25,19 @@
 def test_SeparableConv4D():
 
     inp = torch.randn(2, 2, 2, 2, 2, 2)
-<<<<<<< HEAD
-    DECODER_fn = DECODER_REGISTRY.get("SeparableConv4D")(2, 4)
-    _ = DECODER_fn(inp)
-
-    del DECODER_fn, inp
-=======
     decoder = DECODER_REGISTRY.get("SeparableConv4D")(2, 4)
     _ = decoder(inp)
 
     del decoder, inp
->>>>>>> 2537313c
 
 
 def test_Butterfly4D():
 
     inp = torch.randn(2, 2, 2, 2, 2, 2)
-<<<<<<< HEAD
-    DECODER_fn = DECODER_REGISTRY.get("Butterfly4D")(2, 4)
-    _ = DECODER_fn(inp)
-
-    del DECODER_fn, inp
-=======
     decoder = DECODER_REGISTRY.get("Butterfly4D")(2, 4)
     _ = decoder(inp)
 
     del decoder, inp
->>>>>>> 2537313c
 
 
 def test_SoftArg2DFlowRegression():
