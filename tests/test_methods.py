import torch

<<<<<<< HEAD
from openoptflow.methods import RAFT, DCVNet


def dummy_test(model, img_size=256, batch_size=2):

    img1 = torch.randn(batch_size, 3, img_size, img_size)
    img2 = torch.randn(batch_size, 3, img_size, img_size)

    flow = model(img1, img2, test_mode=True, only_flow=True)
    assert flow.shape == (batch_size, 2, img_size, img_size)
=======
from openoptflow.methods import DICL, RAFT
>>>>>>> 7f5973bd

img1 = torch.randn(2, 3, 256, 256)
img2 = torch.randn(2, 3, 256, 256)


def test_RAFT():

    model = RAFT(small=False)
    _ = model(img1, img2)
    model.eval()
    _ = model(img1, img2, only_flow=False)
    flow = model(img1, img2)
    assert flow.shape == (2, 2, 256, 256)
    del model, flow

    model = RAFT(small=True)
    _ = model(img1, img2)
    _ = model(img1, img2, test_mode=True)
    flow = model(img1, img2, test_mode=True, only_flow=True)
    assert flow.shape == (2, 2, 256, 256)
<<<<<<< HEAD


def test_DCVNet():

    model = DCVNet()
    dummy_test(model)
=======
    del model, flow


def test_DICL():

    model = DICL()
    _ = model(img1, img2)
    model.eval()
    flow = model(img1, img2)
    assert flow.shape == (2, 2, 256, 256)
    del model, flow
>>>>>>> 7f5973bd
<|MERGE_RESOLUTION|>--- conflicted
+++ resolved
@@ -1,19 +1,6 @@
 import torch
 
-<<<<<<< HEAD
-from openoptflow.methods import RAFT, DCVNet
-
-
-def dummy_test(model, img_size=256, batch_size=2):
-
-    img1 = torch.randn(batch_size, 3, img_size, img_size)
-    img2 = torch.randn(batch_size, 3, img_size, img_size)
-
-    flow = model(img1, img2, test_mode=True, only_flow=True)
-    assert flow.shape == (batch_size, 2, img_size, img_size)
-=======
 from openoptflow.methods import DICL, RAFT
->>>>>>> 7f5973bd
 
 img1 = torch.randn(2, 3, 256, 256)
 img2 = torch.randn(2, 3, 256, 256)
@@ -34,14 +21,6 @@
     _ = model(img1, img2, test_mode=True)
     flow = model(img1, img2, test_mode=True, only_flow=True)
     assert flow.shape == (2, 2, 256, 256)
-<<<<<<< HEAD
-
-
-def test_DCVNet():
-
-    model = DCVNet()
-    dummy_test(model)
-=======
     del model, flow
 
 
@@ -52,5 +31,4 @@
     model.eval()
     flow = model(img1, img2)
     assert flow.shape == (2, 2, 256, 256)
-    del model, flow
->>>>>>> 7f5973bd
+    del model, flow