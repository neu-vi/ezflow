--- conflicted
+++ resolved
@@ -9,39 +9,12 @@
 
 </div>
 
-<<<<<<< HEAD
-<br>
-
-### To-do
-
-<b>Short-term</b>
-
-- [ ] Add more models
-- [ ] Add docstrings compatible with Sphinx for documentation
-- [ ] Add dataloaders for common datasets
-- [ ] Integrate Optuna/HyperOpt/Ray Tune for hyperparameter tuning
-- [ ] Create CLI using Click
-
-<b>Long-term</b>
-
-- [ ] Register repository on codecov.io and get token for generating code coverage reports
-- [ ] Create documentation website using ReadTheDocs
-- [ ] Create logo for the library
-- [ ] Add support for [AutoFlow](https://autoflow-google.github.io/#code)
-- [ ] Register library on Pip and Conda, and set up continuous deployment
-
-<br>
-
-### References
-
-=======
 
 ### References
 
 - [RAFT](https://github.com/princeton-vl/RAFT)
 - [DICL-Flow](https://github.com/jytime/DICL-Flow)
 - [PWC-Net](https://github.com/NVlabs/PWC-Net)
->>>>>>> e47e83e9
 - [detectron2](https://github.com/facebookresearch/detectron2)
 - [CorrelationLayer](https://github.com/oblime/CorrelationLayer)
 - [ptflow](https://github.com/hmorimitsu/ptlflow)